# Dependencies
node_modules/
npm-debug.log*
yarn-debug.log*
yarn-error.log*

# Production builds
dist/
build/

# Environment variables
.env
.env.local
.env.development.local
.env.test.local
.env.production.local

# IDE files
.vscode/
.idea/
*.swp
*.swo

# OS files
.DS_Store
Thumbs.db

# Logs
logs
*.log

# Runtime data
pids
*.pid
*.seed
*.pid.lock

# Coverage directory used by tools like istanbul
coverage/

# nyc test coverage
.nyc_output

# Dependency directories
jspm_packages/

# Optional npm cache directory
.npm

# Optional REPL history
.node_repl_history

# Output of 'npm pack'
*.tgz

# Yarn Integrity file
.yarn-integrity

# Temporary folders
tmp/
temp/

# Cache directories
.cache/
.parcel-cache/

<<<<<<< HEAD
# Sensitive files and API keys
attached_assets/**/Pasted-*
**/sk-*
**/*api*key*
**/*secret*
**/*token*

# Uploaded files
uploads/
attached_assets/*.txt
attached_assets/*.log

# Database dumps
*.sql.backup
*.dump
=======
# Attached assets with potential secrets
attached_assets/*.txt
>>>>>>> 0fa75e9a
<|MERGE_RESOLUTION|>--- conflicted
+++ resolved
@@ -64,7 +64,6 @@
 .cache/
 .parcel-cache/
 
-<<<<<<< HEAD
 # Sensitive files and API keys
 attached_assets/**/Pasted-*
 **/sk-*
@@ -79,8 +78,4 @@
 
 # Database dumps
 *.sql.backup
-*.dump
-=======
-# Attached assets with potential secrets
-attached_assets/*.txt
->>>>>>> 0fa75e9a
+*.dump